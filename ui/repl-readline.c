--- conflicted
+++ resolved
@@ -326,14 +326,12 @@
     }
 }
 
-<<<<<<< HEAD
 static int sigint_callback(int count, int key) {
     jl_handle_sigint();
     return 0;
 }
-=======
+
 static int callback_en=0;
->>>>>>> 3cfb3edd
 
 void jl_input_line_callback(char *input)
 {
@@ -528,15 +526,12 @@
         rl_bind_keyseq_in_map("\e[D",  left_callback,       keymaps[i]);
         rl_bind_keyseq_in_map("\e[C",  right_callback,      keymaps[i]);
         rl_bind_keyseq_in_map("\\C-d", delete_callback,     keymaps[i]);
-<<<<<<< HEAD
         rl_bind_keyseq_in_map("\\C-c", sigint_callback,    keymaps[i]);
-    };
-=======
+
     }
 
     signal(SIGTSTP, sigtstp_handler);
     signal(SIGCONT, sigcont_handler);
->>>>>>> 3cfb3edd
 }
 
 #ifndef __WIN32__ //Requires RL 5.0 on windows and RL 6.2 otherwise
@@ -595,19 +590,14 @@
 
 void repl_callback_enable()
 {
-<<<<<<< HEAD
-    rl_callback_handler_install(prompt_string, &jl_input_line_callback);
-=======
     callback_en = 1;
     rl_callback_handler_install(prompt_string, jl_input_line_callback);
->>>>>>> 3cfb3edd
 }
 
 #include "uv.h"
 
 void jl_readBuffer(uv_stream_t* stream, ssize_t nread, char *base, int buflen)
 {
-<<<<<<< HEAD
     char *start = base;
     while(*start != 0 && nread > 0) {
         rl_stuff_char(*start);
@@ -628,8 +618,4 @@
 	rl_replace_line("\0",0);
 	rl_reset_line_state();
 	rl_forced_update_display();
-=======
-    if (callback_en)
-        rl_callback_read_char();
->>>>>>> 3cfb3edd
 }