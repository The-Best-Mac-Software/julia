--- conflicted
+++ resolved
@@ -187,87 +187,6 @@
 test_monitor_wait(0.1)
 test_monitor_wait_poll(0.5)
 
-<<<<<<< HEAD
-##########
-#  mmap  #
-##########
-
-s = open(file, "w")
-write(s, "Hello World\n")
-close(s)
-s = open(file, "r")
-@test isreadonly(s) == true
-c = mmap_array(UInt8, (11,), s)
-@test c == "Hello World".data
-c = mmap_array(UInt8, (UInt16(11),), s)
-@test c == "Hello World".data
-@test_throws ArgumentError mmap_array(UInt8, (Int16(-11),), s)
-@test_throws ArgumentError mmap_array(UInt8, (typemax(UInt),), s)
-close(s)
-s = open(file, "r+")
-@test isreadonly(s) == false
-c = mmap_array(UInt8, (11,), s)
-c[5] = UInt8('x')
-Libc.msync(c)
-close(s)
-s = open(file, "r")
-# FIXME: Disable for now because of memory corruption. See #11691
-# c = mmap_array(UInt8, (11,), s)
-# @test_throws ReadOnlyMemoryError c[5] = UInt8('x')
-str = readline(s)
-close(s)
-@test startswith(str, "Hellx World")
-c=nothing; gc(); gc(); # cause munmap finalizer to run & free resources
-
-s = open(file, "w")
-write(s, [0xffffffffffffffff,
-          0xffffffffffffffff,
-          0xffffffffffffffff,
-          0x000000001fffffff])
-close(s)
-s = open(file, "r")
-@test isreadonly(s)
-b = mmap_bitarray((17,13), s)
-@test b == trues(17,13)
-@test_throws ArgumentError mmap_bitarray((7,3), s)
-close(s)
-s = open(file, "r+")
-b = mmap_bitarray((17,19), s)
-rand!(b)
-Libc.msync(b)
-b0 = copy(b)
-close(s)
-s = open(file, "r")
-@test isreadonly(s)
-b = mmap_bitarray((17,19), s)
-@test b == b0
-close(s)
-b=nothing; b0=nothing; gc(); gc(); # cause munmap finalizer to run & free resources
-
-# mmap with an offset
-A = rand(1:20, 500, 300)
-fname = tempname()
-s = open(fname, "w+")
-write(s, size(A,1))
-write(s, size(A,2))
-write(s, A)
-close(s)
-s = open(fname)
-m = read(s, Int)
-n = read(s, Int)
-A2 = mmap_array(Int, (m,n), s)
-@test A == A2
-seek(s, 0)
-A3 = mmap_array(Int, (m,n), s, convert(FileOffset,2*sizeof(Int)))
-@test A == A3
-A4 = mmap_array(Int, (m,150), s, convert(FileOffset,(2+150*m)*sizeof(Int)))
-@test A[:, 151:end] == A4
-close(s)
-A2=nothing; A3=nothing; A4=nothing; gc(); gc(); # cause munmap finalizer to run & free resources
-rm(fname)
-
-=======
->>>>>>> 830ed84e
 ##############
 # mark/reset #
 ##############
