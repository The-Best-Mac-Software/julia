--- conflicted
+++ resolved
@@ -113,15 +113,9 @@
 terminal(s::IO) = s
 terminal(s::PromptState) = s.terminal
 
-<<<<<<< HEAD
 for f in [:terminal, :on_enter, :add_history, :buffer, :(Base.isempty),
-        :replace_line, :refresh_multi_line, :input_string, :update_display_buffer]
-=======
-for f in [:terminal, :edit_insert, :on_enter, :add_history, :buffer, :edit_backspace, :(Base.isempty),
-        :replace_line, :refresh_multi_line, :input_string, :edit_move_left, :edit_move_right,
-        :edit_move_word_left, :edit_move_word_right, :update_display_buffer,
-        :empty_undo, :push_undo, :pop_undo]
->>>>>>> fe77221a
+          :replace_line, :refresh_multi_line, :input_string, :update_display_buffer,
+          :empty_undo, :push_undo, :pop_undo]
     @eval ($f)(s::MIState, args...) = $(f)(s.mode_state[s.current_mode], args...)
 end
 
@@ -193,27 +187,17 @@
         show_completions(s, completions)
     elseif length(completions) == 1
         # Replace word by completion
-<<<<<<< HEAD
         prev_pos = position(s)
-        seek(s.input_buffer, prev_pos-sizeof(partial))
-        edit_splice!(s, position(s) => prev_pos, completions[1])
-=======
-        prev_pos = position(s.input_buffer)
-        edit_replace(s, prev_pos-sizeof(partial), prev_pos, completions[1])
->>>>>>> fe77221a
+        push_undo(s)
+        edit_splice!(s, prev_pos-sizeof(partial) => prev_pos, completions[1])
     else
         p = common_prefix(completions)
         if !isempty(p) && p != partial
             # All possible completions share the same prefix, so we might as
             # well complete that
-<<<<<<< HEAD
             prev_pos = position(s)
-            seek(s.input_buffer, prev_pos-sizeof(partial))
-            edit_splice!(s, position(s) => prev_pos, p)
-=======
-            prev_pos = position(s.input_buffer)
-            edit_replace(s, prev_pos-sizeof(partial), prev_pos, p)
->>>>>>> fe77221a
+            push_undo(s)
+            edit_splice!(s, prev_pos-sizeof(partial) => prev_pos, p)
         elseif repeats > 0
             show_completions(s, completions)
         end
@@ -516,14 +500,7 @@
     String(ret)
 end
 
-<<<<<<< HEAD
 edit_splice!(s, ins::AbstractString) = edit_splice!(s, region(s), ins)
-=======
-function edit_replace(s, from, to, str)
-    push_undo(s)
-    splice_buffer!(buffer(s), from:to-1, str)
-end
->>>>>>> fe77221a
 
 function edit_insert(s::PromptState, c)
     push_undo(s)
@@ -553,35 +530,33 @@
     end
 end
 
-<<<<<<< HEAD
 # align: number of ' ' to insert after '\n'
 # if align < 0: align like line above
 function edit_insert_newline(s::PromptState, align=-1)
+    push_undo(s)
     buf = buffer(s)
     if align < 0
         beg = beginofline(buf)
         align = min(findnext(_notspace, buf.data[beg+1:buf.size], 1) - 1,
                     position(buf) - beg) # indentation must not increase
         align < 0 && (align = buf.size-beg)
-=======
-function edit_backspace(s::PromptState)
+    end
+    edit_insert(buf, '\n' * ' '^align)
+    refresh_line(s)
+end
+
+# align: delete up to 4 spaces to align to a multiple of 4 chars
+# adjust: also delete spaces on the right of the cursor to try to keep aligned what is
+# on the right
+function edit_backspace(s::PromptState, align::Bool=false, adjust=align)
     push_undo(s)
-    if edit_backspace(s.input_buffer)
+    if edit_backspace(buffer(s), align)
         refresh_line(s)
     else
         pop_undo(s)
         beep(terminal(s))
->>>>>>> fe77221a
-    end
-    edit_insert(buf, '\n' * ' '^align)
-    refresh_line(s)
-end
-
-# align: delete up to 4 spaces to align to a multiple of 4 chars
-# adjust: also delete spaces on the right of the cursor to try to keep aligned what is
-# on the right
-edit_backspace(s::PromptState, align::Bool=false, adjust=align) =
-    edit_backspace(s.input_buffer, align) ? refresh_line(s) : beep(terminal(s))
+    end
+end
 
 const _newline =  UInt8('\n')
 const _space = UInt8(' ')
@@ -622,11 +597,6 @@
     return true
 end
 
-<<<<<<< HEAD
-edit_delete(s::MIState) = (edit_delete(buffer(s)) ? refresh_line(s) : beep(terminal(s));
-                           :edit_delete)
-
-=======
 function edit_delete(s)
     push_undo(s)
     if edit_delete(buffer(s))
@@ -635,8 +605,9 @@
         pop_undo(s)
         beep(terminal(s))
     end
-end
->>>>>>> fe77221a
+    :edit_delete
+end
+
 function edit_delete(buf::IOBuffer)
     eof(buf) && return false
     oldpos = position(buf)
@@ -653,15 +624,12 @@
     edit_splice!(buf, pos0 => pos1)
     true
 end
-<<<<<<< HEAD
-
-edit_werase(s::MIState) = (edit_werase(buffer(s)) && refresh_line(s); :edit_werase)
-=======
-function edit_werase(s)
+
+function edit_werase(s::MIState)
     push_undo(s)
     edit_werase(buffer(s)) ? refresh_line(s) : pop_undo(s)
-end
->>>>>>> fe77221a
+    :edit_werase
+end
 
 function edit_delete_prev_word(buf::IOBuffer)
     pos1 = position(buf)
@@ -671,16 +639,11 @@
     edit_splice!(buf, pos0 => pos1)
     true
 end
-<<<<<<< HEAD
 
 function edit_delete_prev_word(s::MIState)
-    edit_delete_prev_word(buffer(s)) && refresh_line(s)
-    :edit_delete_prev_word
-=======
-function edit_delete_prev_word(s)
     push_undo(s)
     edit_delete_prev_word(buffer(s)) ? refresh_line(s) : pop_undo(s)
->>>>>>> fe77221a
+    :edit_delete_prev_word
 end
 
 function edit_delete_next_word(buf::IOBuffer)
@@ -693,8 +656,8 @@
 end
 
 function edit_delete_next_word(s)
-<<<<<<< HEAD
-    edit_delete_next_word(buffer(s)) && refresh_line(s)
+    push_undo(s)
+    edit_delete_next_word(buffer(s)) ? refresh_line(s) : pop_undo(s)
     :edit_delete_next_word
 end
 
@@ -704,16 +667,8 @@
         return :ignore
     end
     setmark(s) # necessary for edit_yank_pop
+    push_undo(s)
     edit_insert(buffer(s), s.kill_ring[mod1(s.kill_idx, end)])
-=======
-    push_undo(s)
-    edit_delete_next_word(buffer(s)) ? refresh_line(s) : pop_undo(s)
-end
-
-function edit_yank(s::MIState)
-    push_undo(s)
-    edit_insert(buffer(s), s.kill_buffer)
->>>>>>> fe77221a
     refresh_line(s)
     :edit_yank
 end
@@ -724,6 +679,7 @@
         beep(terminal(s))
         :ignore
     else
+        push_undo(s)
         edit_splice!(s, s.kill_ring[mod1(s.kill_idx-=1, end)])
         refresh_line(s)
         :edit_yank_pop
@@ -770,24 +726,18 @@
 
 function edit_kill_region(s::MIState)
     push_kill!(s, edit_splice!(s)) || return :ignore
+    push_undo(s)
     refresh_line(s)
     :edit_kill_region
 end
 
-<<<<<<< HEAD
 function edit_transpose_chars(s::MIState)
-    edit_transpose_chars(buffer(s)) && refresh_line(s)
+    push_undo(s)
+    edit_transpose_chars(buffer(s)) ? refresh_line(s) : pop_undo(s)
     :edit_transpose
 end
 
 function edit_transpose_chars(buf::IOBuffer)
-=======
-function edit_transpose(s)
-    push_undo(s)
-    edit_transpose(buffer(s)) ? refresh_line(s) : pop_undo(s)
-end
-function edit_transpose(buf::IOBuffer)
->>>>>>> fe77221a
     position(buf) == 0 && return false
     eof(buf) && char_move_left(buf)
     char_move_left(buf)
@@ -799,7 +749,8 @@
 end
 
 function edit_transpose_words(s)
-    edit_transpose_words(buffer(s)) && refresh_line(s)
+    push_undo(s)
+    edit_transpose_words(buffer(s)) ? refresh_line(s) : pop_undo(s)
     :edit_transpose_words
 end
 
@@ -831,8 +782,10 @@
 edit_lower_case(s) = (edit_replace_word_right(s, lowercase); :edit_lower_case)
 edit_title_case(s) = (edit_replace_word_right(s, ucfirst);   :edit_title_case)
 
-edit_replace_word_right(s, replace::Function) =
-    edit_replace_word_right(buffer(s), replace) && refresh_line(s)
+function edit_replace_word_right(s, replace::Function)
+    push_undo(s)
+    edit_replace_word_right(buffer(s), replace) ? refresh_line(s) : pop_undo(s)
+end
 
 function edit_replace_word_right(buf::IOBuffer, replace::Function)
     # put the cursor at the beginning of the next word
@@ -1411,14 +1364,9 @@
     completions, partial, should_complete = complete_line(s.histprompt.complete, s)
     # For now only allow exact completions in search mode
     if length(completions) == 1
-<<<<<<< HEAD
         prev_pos = position(s)
-        seek(s.query_buffer, prev_pos-sizeof(partial))
-        edit_splice!(s, position(s) => prev_pos, completions[1])
-=======
-        prev_pos = position(s.query_buffer)
-        edit_replace(s, prev_pos-sizeof(partial), prev_pos, completions[1])
->>>>>>> fe77221a
+        push_undo(s)
+        edit_splice!(s, prev_pos-sizeof(partial) => prev_pos, completions[1])
     end
 end
 
@@ -1645,6 +1593,7 @@
     if tab_should_complete(s)
         complete_line(s)
     else
+        push_undo(s)
         edit_insert_tab(buffer(s), jump_spaces, delete_trailing)
         refresh_line(s)
         :edit_insert_tab
@@ -1906,13 +1855,8 @@
 run_interface(::Prompt) = nothing
 
 init_state(terminal, prompt::Prompt) =
-<<<<<<< HEAD
-    PromptState(terminal, prompt, IOBuffer(), InputAreaState(1, 1),
-    #=indent(spaces)=# -1)
-=======
     PromptState(terminal, prompt, IOBuffer(), IOBuffer[], InputAreaState(1, 1),
-                #=indent(spaces)=#strwidth(prompt.prompt))
->>>>>>> fe77221a
+                #=indent(spaces)=# -1)
 
 function init_state(terminal, m::ModalInterface)
     s = MIState(m, m.modes[1], false, Dict{Any,Any}())
